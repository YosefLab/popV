--- conflicted
+++ resolved
@@ -54,27 +54,15 @@
         if classifier_dict is not None:
             self.classifier_dict.update(classifier_dict)
 
-<<<<<<< HEAD
     def _predict(self, adata):
         logging.info(
             f'Computing support vector machine. Storing prediction in adata.obs["{self.result_key}"]'
         )
         test_x = adata.layers[self.layer_key] if self.layer_key else adata.X
-=======
-    def compute_integration(self, adata):
-        pass
-
-    def predict(self, adata):
-        logging.info(
-            f'Computing support vector machine. Storing prediction in adata.obs["{self.result_key}"]'
-        )
-        test_x = adata.layers[self.layers_key] if self.layers_key else adata.X
->>>>>>> b384c9be
 
         if adata.uns["_prediction_mode"] == "retrain":
             train_idx = adata.obs["_ref_subsample"]
             train_x = (
-<<<<<<< HEAD
                 adata[train_idx].layers[self.layer_key]
                 if self.layer_key
                 else adata[train_idx].X
@@ -88,14 +76,6 @@
                 train_x = train_x.todense()
             else:
                 clf = CalibratedClassifierCV(svm.LinearSVC(**self.classifier_dict))
-=======
-                adata[train_idx].layers[self.layers_key]
-                if self.layers_key
-                else adata[train_idx].X
-            )
-            train_y = adata[train_idx].obs[self.labels_key].to_numpy()
-            clf = CalibratedClassifierCV(svm.LinearSVC(**self.classifier_dict))
->>>>>>> b384c9be
             clf.fit(train_x, train_y)
             if adata.uns["_save_path_trained_models"] and not settings.cuml:
                 pickle.dump(
@@ -112,7 +92,6 @@
                 )
             )
 
-<<<<<<< HEAD
         if settings.cuml and scp.issparse(test_x):
             if self.return_probabilities:
                 required_columns = [
@@ -120,14 +99,6 @@
             else:
                 required_columns = [
                     self.result_key]
-=======
-        adata.obs[self.result_key] = clf.predict(test_x)
-
-        if adata.uns["_return_probabilities"]:
-            adata.obs[self.result_key + "_probabilities"] = np.max(
-                clf.predict_proba(test_x), axis=1
-            )
->>>>>>> b384c9be
 
             result_df = pd.DataFrame(
                 index=adata.obs_names,
