--- conflicted
+++ resolved
@@ -19,11 +19,7 @@
         embedding_key: str | None = "X_bbknn_umap_popv",
         method_dict: dict | None = None,
         classifier_dict: dict | None = None,
-<<<<<<< HEAD
         embedding_kwargs: dict | None = None,
-=======
-        embedding_dict: dict | None = None,
->>>>>>> 2d29c9a2
     ) -> None:
         """
         Class to compute KNN classifier after BBKNN integration.
@@ -45,7 +41,6 @@
         embedding_kwargs
             Dictionary to supply non-default values for UMAP embedding. Options at sc.tl.umap
         """
-<<<<<<< HEAD
         super().__init__(
             batch_key=batch_key,
             labels_key=labels_key,
@@ -58,12 +53,6 @@
             classifier_dict = {}
         if method_dict is None:
             method_dict = {}
-=======
-        self.batch_key = batch_key
-        self.labels_key = labels_key
-        self.result_key = result_key
-        self.embedding_key = embedding_key
->>>>>>> 2d29c9a2
 
         self.method_dict = {
             "metric": "euclidean" if self.enable_cuml else "cosine",
@@ -79,15 +68,9 @@
         if classifier_dict is not None:
             self.classifier_dict.update(classifier_dict)
 
-<<<<<<< HEAD
         self.embedding_kwargs = {
             "min_dist": 0.1}
         self.embedding_kwargs.update(embedding_kwargs)
-=======
-        self.embedding_dict = {"min_dist": 0.1}
-        if embedding_dict is not None:
-            self.embedding_dict.update(embedding_dict)
->>>>>>> 2d29c9a2
 
     def _compute_integration(self, adata):
         logging.info("Integrating data with bbknn")
@@ -126,7 +109,6 @@
 
         adata.obs[self.result_key] = adata.obs[self.labels_key].cat.categories[knn.predict(test_distances)]
 
-<<<<<<< HEAD
         if self.return_probabilities:
             adata.obs[self.result_key + "_probabilities"] = np.max(
                 knn.predict_proba(test_distances), axis=1
@@ -145,13 +127,4 @@
                 # RAPIDS not possible here as number of batches drastically increases GPU RAM.
             adata.obsm[self.embedding_key] = sc.tl.umap(
                 adata, copy=True, method=method, **self.embedding_kwargs
-            ).obsm["X_umap"]
-=======
-        if adata.uns["_return_probabilities"]:
-            adata.obs[self.result_key + "_probabilities"] = np.max(knn.predict_proba(test_distances), axis=1)
-
-    def compute_embedding(self, adata):
-        if adata.uns["_compute_embedding"]:
-            logging.info(f'Saving UMAP of bbknn results to adata.obs["{self.embedding_key}"]')
-            adata.obsm[self.embedding_key] = sc.tl.umap(adata, copy=True, **self.embedding_dict).obsm["X_umap"]
->>>>>>> 2d29c9a2
+            ).obsm["X_umap"]