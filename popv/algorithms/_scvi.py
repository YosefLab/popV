--- conflicted
+++ resolved
@@ -142,11 +142,7 @@
             )
 
             if (
-<<<<<<< HEAD
                 adata.uns["_save_path_trained_models"]
-=======
-                adata.uns["_save_path_trained_models"] is not None
->>>>>>> b384c9be
                 and adata.uns["_prediction_mode"] == "retrain"
             ):
                 # Update scvi for scanvi.
@@ -168,7 +164,6 @@
             ref_idx = adata.obs["_labelled_train_indices"]
 
             train_X = adata[ref_idx].obsm["X_scvi"]
-<<<<<<< HEAD
             train_Y = adata.obs.loc[ref_idx, self.labels_key].cat.codes.to_numpy()
             if settings.cuml:
                 from cuml.neighbors import KNeighborsClassifier as cuKNeighbors
@@ -183,18 +178,6 @@
                         metric="precomputed", weights=self.classifier_dict["weights"]
                     ),
                 )
-=======
-            train_Y = adata[ref_idx].obs[self.labels_key].to_numpy()
-            knn = make_pipeline(
-                PyNNDescentTransformer(
-                    n_neighbors=self.classifier_dict["n_neighbors"],
-                    parallel_batch_queries=True,
-                ),
-                KNeighborsClassifier(
-                    metric="precomputed", weights=self.classifier_dict["weights"]
-                ),
-            )
->>>>>>> b384c9be
             knn.fit(train_X, train_Y)
             if adata.uns["_save_path_trained_models"]:
                 pickle.dump(
@@ -216,18 +199,12 @@
         knn_pred = knn.predict(adata.obsm["X_scvi"])
 
         # save_results
-<<<<<<< HEAD
         adata.obs[self.result_key] = adata.obs[self.labels_key].cat.categories[knn_pred]
         if self.return_probabilities:
-=======
-        adata.obs[self.result_key] = knn_pred
-        if adata.uns["_return_probabilities"]:
->>>>>>> b384c9be
             adata.obs[self.result_key + "_probabilities"] = np.max(
                 knn.predict_proba(adata.obsm["X_scvi"]), axis=1
             )
 
-<<<<<<< HEAD
     def _compute_embedding(self, adata):
         if self.compute_embedding:
             logging.info(
@@ -237,14 +214,4 @@
             sc.pp.neighbors(adata, use_rep="X_scvi", method=method)
             adata.obsm[self.embedding_key] = sc.tl.umap(
                 adata, copy=True, method=method, **self.embedding_dict
-=======
-    def compute_embedding(self, adata):
-        if adata.uns["_compute_embedding"]:
-            logging.info(
-                f'Saving UMAP of scvi results to adata.obs["{self.embedding_key}"]'
-            )
-            sc.pp.neighbors(adata, use_rep="X_scvi")
-            adata.obsm[self.embedding_key] = sc.tl.umap(
-                adata, copy=True, **self.embedding_dict
->>>>>>> b384c9be
             ).obsm["X_umap"]