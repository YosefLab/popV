"""PopV."""

# Set default logging handler to avoid logging with logging.lastResort logger.
import logging

import scanpy as sc

<<<<<<< HEAD
from ._settings import settings
=======
from . import algorithms, annotation, preprocessing, visualization
from ._settings import Config
>>>>>>> 2d29c9a2

try:
    import importlib.metadata as importlib_metadata
except ModuleNotFoundError:
    import importlib_metadata
package_name = "popv"
__version__ = importlib_metadata.version(package_name)

settings.verbosity = logging.INFO

# Jax sets the root logger, this prevents double output.
popv_logger = logging.getLogger("popv")
popv_logger.propagate = False


__all__ = [
    "settings",
    "algorithms",
    "annotation",
    "preprocessing",
    "visualization"
]<|MERGE_RESOLUTION|>--- conflicted
+++ resolved
@@ -5,12 +5,7 @@
 
 import scanpy as sc
 
-<<<<<<< HEAD
 from ._settings import settings
-=======
-from . import algorithms, annotation, preprocessing, visualization
-from ._settings import Config
->>>>>>> 2d29c9a2
 
 try:
     import importlib.metadata as importlib_metadata
