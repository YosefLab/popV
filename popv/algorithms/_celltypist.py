from __future__ import annotations

import logging

import celltypist
import scanpy as sc

from popv import settings
from popv.algorithms._base_algorithm import BaseAlgorithm


class CELLTYPIST(BaseAlgorithm):
    """
    Class to compute Celltypist classifier.

    Parameters
    ----------
    batch_key
        Key in obs field of adata for batch information.
    labels_key
        Key in obs field of adata for cell-type information.
    result_key
        Key in obs in which celltype annotation results are stored.
    method_dict
        Additional parameters for celltypist training. Options at celltypist.train
    classifier_dict
        Dictionary to supply non-default values for celltypist annotation. Options at celltypist.annotate
    """

    def __init__(
        self,
        batch_key: str | None = "_batch_annotation",
        labels_key: str | None = "_labels_annotation",
        result_key: str | None = "popv_celltypist_prediction",
        method_dict: dict | None = None,
        classifier_dict: dict | None = None,
    ) -> None:
<<<<<<< HEAD
        super().__init__(
            batch_key=batch_key,
            labels_key=labels_key,
            result_key=result_key,
        )

        if classifier_dict is None:
            classifier_dict = {}
        if method_dict is None:
            method_dict = {}
=======
        """
        Class to compute KNN classifier after BBKNN integration.

        Parameters
        ----------
        batch_key
            Key in obs field of adata for batch information.
        labels_key
            Key in obs field of adata for cell-type information.
        result_key
            Key in obs in which celltype annotation results are stored.
        method_dict
            Additional parameters for celltypist training. Options at celltypist.train
        classifier_dict
            Dictionary to supply non-default values for celltypist annotation. Options at celltypist.annotate
        """
        self.batch_key = batch_key
        self.labels_key = labels_key
        self.result_key = result_key
>>>>>>> 46ccce64

        self.method_dict = {"check_expression": False, "n_jobs": 10, "max_iter": 500}
        if method_dict is not None:
            self.method_dict.update(method_dict)

        self.classifier_dict = {"mode": "best match", "majority_voting": True}
        if classifier_dict is not None:
            self.classifier_dict.update(classifier_dict)

    def _predict(self, adata):
        logging.info(f'Saving celltypist results to adata.obs["{self.result_key}"]')

        flavor = 'rapids' if settings.cuml else 'vtraag'
        method = 'rapids' if settings.cuml else 'umap'
        sc.pp.neighbors(adata, n_neighbors=15, use_rep='X_pca', method=method)
        sc.tl.louvain(adata, resolution=25., key_added='over_clustering', flavor=flavor)

        if adata.uns["_prediction_mode"] == "retrain":
            train_idx = adata.obs["_ref_subsample"]
            print(len(train_idx))
            if len(train_idx) > 100000 and not True: # settings.cuml:
                self.method_dict['use_SGD'] = True
                self.method_dict['mini_batch'] = True

            train_adata = adata[train_idx].copy()
            model = celltypist.train(train_adata, self.labels_key, use_GPU=settings.cuml, **self.method_dict,)

            if adata.uns["_save_path_trained_models"]:
                model.write(adata.uns["_save_path_trained_models"] + "celltypist.pkl")
        if adata.uns["_prediction_mode"] == "fast":
            self.classifier_dict["majority_voting"] = False
        predictions = celltypist.annotate(
            adata,
            model=adata.uns["_save_path_trained_models"] + "celltypist.pkl",
            over_clustering=adata.obs['over_clustering'],
            **self.classifier_dict,
        )
        out_column = (
            "majority_voting" if "majority_voting" in predictions.predicted_labels.columns else "predicted_labels"
        )

        adata.obs[self.result_key] = predictions.predicted_labels[out_column]
<<<<<<< HEAD
        if self.return_probabilities:
            adata.obs[
                self.result_key + "_probabilities"
            ] = predictions.probability_matrix.max(axis=1).values
=======
        if adata.uns["_return_probabilities"]:
            adata.obs[self.result_key + "_probabilities"] = predictions.probability_matrix.max(axis=1).values

    def compute_embedding(self, adata):
        pass
>>>>>>> 46ccce64
<|MERGE_RESOLUTION|>--- conflicted
+++ resolved
@@ -35,7 +35,6 @@
         method_dict: dict | None = None,
         classifier_dict: dict | None = None,
     ) -> None:
-<<<<<<< HEAD
         super().__init__(
             batch_key=batch_key,
             labels_key=labels_key,
@@ -46,27 +45,6 @@
             classifier_dict = {}
         if method_dict is None:
             method_dict = {}
-=======
-        """
-        Class to compute KNN classifier after BBKNN integration.
-
-        Parameters
-        ----------
-        batch_key
-            Key in obs field of adata for batch information.
-        labels_key
-            Key in obs field of adata for cell-type information.
-        result_key
-            Key in obs in which celltype annotation results are stored.
-        method_dict
-            Additional parameters for celltypist training. Options at celltypist.train
-        classifier_dict
-            Dictionary to supply non-default values for celltypist annotation. Options at celltypist.annotate
-        """
-        self.batch_key = batch_key
-        self.labels_key = labels_key
-        self.result_key = result_key
->>>>>>> 46ccce64
 
         self.method_dict = {"check_expression": False, "n_jobs": 10, "max_iter": 500}
         if method_dict is not None:
@@ -109,15 +87,7 @@
         )
 
         adata.obs[self.result_key] = predictions.predicted_labels[out_column]
-<<<<<<< HEAD
         if self.return_probabilities:
             adata.obs[
                 self.result_key + "_probabilities"
-            ] = predictions.probability_matrix.max(axis=1).values
-=======
-        if adata.uns["_return_probabilities"]:
-            adata.obs[self.result_key + "_probabilities"] = predictions.probability_matrix.max(axis=1).values
-
-    def compute_embedding(self, adata):
-        pass
->>>>>>> 46ccce64
+            ] = predictions.probability_matrix.max(axis=1).values