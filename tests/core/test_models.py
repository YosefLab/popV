"""Test various algorithms implemented in PopV."""
import os
from os.path import exists

import anndata
import numpy as np
import popv
import scanpy as sc
from popv.preprocessing import Process_Query
from popv.reproducibility import _accuracy


<<<<<<< HEAD
def _get_test_anndata(cl_obo_folder="ontology/", prediction_mode='retrain'):
    print(os.getcwd())
    save_folder = "popv_test_results/"
=======
def _get_test_anndata(cl_obo_folder="resources/ontology/", mode='retrain'):
    print("UUU", os.getcwd())
    save_folder = "tests/tmp_testing/popv_test_results/"
>>>>>>> 2d29c9a2
    fn = save_folder + "annotated_query.h5ad"
    if exists(save_folder + fn):
        return anndata.read(save_folder + fn)

    ref_adata_path = "resources/dataset/test/ts_lung_subset.h5ad"
    ref_adata = sc.read(ref_adata_path)

    query_adata_path = "resources/dataset/test/lca_subset.h5ad"
    query_adata = sc.read(query_adata_path)
    assert query_adata.n_vars == query_adata.X.shape[1]

    ref_labels_key = "cell_ontology_class"
    ref_batch_key = "donor_assay"
    min_celltype_size = np.min(ref_adata.obs.groupby("cell_ontology_class").size())
    n_samples_per_label = np.max((min_celltype_size, 20))

    query_batch_key = None

    # Lesser used parameters
    query_labels_key = None
    unknown_celltype_label = "unknown"
    hvg = 4000 if mode == "retrain" else None

    adata = Process_Query(
        query_adata,
        ref_adata,
        query_batch_key=query_batch_key,
        query_labels_key=query_labels_key,
        ref_labels_key=ref_labels_key,
        ref_batch_key=ref_batch_key,
        unknown_celltype_label=unknown_celltype_label,
        save_path_trained_models=save_folder,
        cl_obo_folder=cl_obo_folder,
<<<<<<< HEAD
        prediction_mode=prediction_mode,
        n_samples_per_label=n_samples_per_label,
        hvg=4000,
=======
        prediction_mode=mode,
        n_samples_per_label=n_samples_per_label,
        compute_embedding=True,
        return_probabilities=True,
        accelerator="cpu",
        devices="auto",
        hvg=hvg,
>>>>>>> 2d29c9a2
    )

    return adata


def test_bbknn():
    """Test BBKNN algorithm."""
    adata = _get_test_anndata().adata
    current_method = popv.algorithms.knn_on_bbknn(method_dict={"use_annoy": True})

    current_method._compute_integration(adata)
    current_method._predict(adata)
    current_method._compute_embedding(adata)

    assert "popv_knn_on_bbknn_prediction" in adata.obs.columns
    assert not adata.obs["popv_knn_on_bbknn_prediction"].isnull().any()


def test_onclass():
    """Test Onclass algorithm."""
    adata = _get_test_anndata().adata
    current_method = popv.algorithms.onclass(
        max_iter=2,
    )
    current_method._compute_integration(adata)
    current_method._predict(adata)
    current_method._compute_embedding(adata)

    assert "popv_onclass_prediction" in adata.obs.columns
    assert not adata.obs["popv_onclass_prediction"].isnull().any()


def test_rf():
    """Test Random Forest algorithm."""
    adata = _get_test_anndata().adata
    current_method = popv.algorithms.rf()
    current_method._compute_integration(adata)
    current_method._predict(adata)
    current_method._compute_embedding(adata)

    assert "popv_rf_prediction" in adata.obs.columns
    assert not adata.obs["popv_rf_prediction"].isnull().any()


def test_scanorama():
    """Test Scanorama algorithm."""
    adata = _get_test_anndata().adata
    current_method = popv.algorithms.knn_on_scanorama()

    current_method._compute_integration(adata)
    current_method._predict(adata)
    current_method._compute_embedding(adata)

    assert "popv_knn_on_scanorama_prediction" in adata.obs.columns
    assert not adata.obs["popv_knn_on_scanorama_prediction"].isnull().any()


def test_harmony():
    """Test Harmony algorithm."""
    adata = _get_test_anndata().adata
    current_method = popv.algorithms.knn_on_harmony()

    current_method._compute_integration(adata)
    current_method._predict(adata)
    current_method._compute_embedding(adata)

    assert "popv_knn_on_harmony_prediction" in adata.obs.columns
    assert not adata.obs["popv_knn_on_harmony_prediction"].isnull().any()


def test_scanvi():
    """Test SCANVI algorithm."""
    adata = _get_test_anndata().adata
    current_method = popv.algorithms.scanvi(
        train_kwargs={'max_epochs': 2}
    )

    current_method._compute_integration(adata)
    current_method._predict(adata)
    current_method._compute_embedding(adata)

    assert "popv_scanvi_prediction" in adata.obs.columns
    assert not adata.obs["popv_scanvi_prediction"].isnull().any()


def test_scvi():
    """Test SCVI algorithm."""
    adata = _get_test_anndata().adata
    current_method = popv.algorithms.knn_on_scvi(
        train_kwargs={"max_epochs": 3}
    )

    current_method._compute_integration(adata)
    current_method._predict(adata)
    current_method._compute_embedding(adata)

    assert "popv_knn_on_scvi_prediction" in adata.obs.columns
    assert not adata.obs["popv_knn_on_scvi_prediction"].isnull().any()


def test_svm():
    """Test Support Vector Machine algorithm."""
    adata = _get_test_anndata().adata
    current_method = popv.algorithms.svm()

    current_method._compute_integration(adata)
    current_method._predict(adata)
    current_method._compute_embedding(adata)

    assert "popv_svm_prediction" in adata.obs.columns
    assert not adata.obs["popv_svm_prediction"].isnull().any()


def test_celltypist():
    """Test Celltypist algorithm."""
    adata = _get_test_anndata().adata
    current_method = popv.algorithms.celltypist()

    current_method._compute_integration(adata)
    current_method._predict(adata)
    current_method._compute_embedding(adata)

    assert "popv_celltypist_prediction" in adata.obs.columns
    assert not adata.obs["popv_celltypist_prediction"].isnull().any()


def test_annotation():
    """Test Annotation and Plotting pipeline."""
    adata = _get_test_anndata().adata
<<<<<<< HEAD
    popv.annotation.annotate_data(adata, save_path=None)
=======
    popv.annotation.annotate_data(
        adata, methods=["svm", "rf"],
        save_path="tests/tmp_testing/popv_test_results/")
>>>>>>> 2d29c9a2
    popv.visualization.agreement_score_bar_plot(adata)
    popv.visualization.prediction_score_bar_plot(adata)
    popv.visualization.make_agreement_plots(adata, prediction_keys=adata.uns["prediction_keys"], show=False)
    popv.visualization.celltype_ratio_bar_plot(adata)
    obo_fn = "resources/ontology/cl.obo"
    _accuracy._ontology_accuracy(adata[adata.obs['_dataset']=='ref'], obofile=obo_fn, gt_key='cell_ontology_class', pred_key='popv_prediction')
    _accuracy._fine_ontology_sibling_accuracy(adata[adata.obs['_dataset']=='ref'], obofile=obo_fn, gt_key='cell_ontology_class', pred_key='popv_prediction')

    assert "popv_majority_vote_prediction" in adata.obs.columns
    assert not adata.obs["popv_majority_vote_prediction"].isnull().any()

<<<<<<< HEAD
    adata = _get_test_anndata(prediction_mode='inference').adata
    popv.annotation.annotate_data(adata, save_path=None)

    adata = _get_test_anndata(prediction_mode='fast').adata
    popv.annotation.annotate_data(adata, save_path=None)
=======
    adata = _get_test_anndata(mode='inference').adata
    popv.annotation.annotate_data(
        adata, save_path="tests/tmp_testing/popv_test_results/")

    adata = _get_test_anndata(mode='fast').adata
    popv.annotation.annotate_data(
        adata, save_path="tests/tmp_testing/popv_test_results/")
>>>>>>> 2d29c9a2


def test_annotation_no_ontology():
    """Test Annotation and Plotting pipeline without ontology."""
    adata = _get_test_anndata(cl_obo_folder=False).adata
    popv.annotation.annotate_data(
        adata, methods=["svm", "rf"],
        save_path="tests/tmp_testing/popv_test_results/")
    popv.visualization.agreement_score_bar_plot(adata)
    popv.visualization.prediction_score_bar_plot(adata)
    popv.visualization.make_agreement_plots(adata, prediction_keys=adata.uns["prediction_keys"])
    popv.visualization.celltype_ratio_bar_plot(adata, save_folder="tests/tmp_testing/popv_test_results/")
    popv.visualization.celltype_ratio_bar_plot(adata, normalize=False)
    adata.obs['empty_columns'] = 'a'
    input_data = adata.obs[["empty_columns", "popv_rf_prediction"]].values.tolist()
    popv.reproducibility._alluvial.plot(input_data)

    assert "popv_majority_vote_prediction" in adata.obs.columns
    assert not adata.obs["popv_majority_vote_prediction"].isnull().any()

    adata = _get_test_anndata(cl_obo_folder=False, prediction_mode='inference').adata
    popv.annotation.annotate_data(adata, methods=["svm", "rf"], save_path=None)

<<<<<<< HEAD
    adata = _get_test_anndata(cl_obo_folder=False, prediction_mode='fast').adata
    popv.annotation.annotate_data(adata, methods=["svm", "rf"], save_path=None)
=======
if __name__ == "__main__":
    test_bbknn()
    test_onclass()
    test_rf()
    test_scanorama()
    test_scanvi()
    test_scvi()
    test_svm()
    test_annotation()
    test_annotation_no_ontology()
>>>>>>> 2d29c9a2
<|MERGE_RESOLUTION|>--- conflicted
+++ resolved
@@ -10,15 +10,9 @@
 from popv.reproducibility import _accuracy
 
 
-<<<<<<< HEAD
 def _get_test_anndata(cl_obo_folder="ontology/", prediction_mode='retrain'):
     print(os.getcwd())
     save_folder = "popv_test_results/"
-=======
-def _get_test_anndata(cl_obo_folder="resources/ontology/", mode='retrain'):
-    print("UUU", os.getcwd())
-    save_folder = "tests/tmp_testing/popv_test_results/"
->>>>>>> 2d29c9a2
     fn = save_folder + "annotated_query.h5ad"
     if exists(save_folder + fn):
         return anndata.read(save_folder + fn)
@@ -52,19 +46,9 @@
         unknown_celltype_label=unknown_celltype_label,
         save_path_trained_models=save_folder,
         cl_obo_folder=cl_obo_folder,
-<<<<<<< HEAD
         prediction_mode=prediction_mode,
         n_samples_per_label=n_samples_per_label,
         hvg=4000,
-=======
-        prediction_mode=mode,
-        n_samples_per_label=n_samples_per_label,
-        compute_embedding=True,
-        return_probabilities=True,
-        accelerator="cpu",
-        devices="auto",
-        hvg=hvg,
->>>>>>> 2d29c9a2
     )
 
     return adata
@@ -194,13 +178,7 @@
 def test_annotation():
     """Test Annotation and Plotting pipeline."""
     adata = _get_test_anndata().adata
-<<<<<<< HEAD
     popv.annotation.annotate_data(adata, save_path=None)
-=======
-    popv.annotation.annotate_data(
-        adata, methods=["svm", "rf"],
-        save_path="tests/tmp_testing/popv_test_results/")
->>>>>>> 2d29c9a2
     popv.visualization.agreement_score_bar_plot(adata)
     popv.visualization.prediction_score_bar_plot(adata)
     popv.visualization.make_agreement_plots(adata, prediction_keys=adata.uns["prediction_keys"], show=False)
@@ -212,21 +190,11 @@
     assert "popv_majority_vote_prediction" in adata.obs.columns
     assert not adata.obs["popv_majority_vote_prediction"].isnull().any()
 
-<<<<<<< HEAD
     adata = _get_test_anndata(prediction_mode='inference').adata
     popv.annotation.annotate_data(adata, save_path=None)
 
     adata = _get_test_anndata(prediction_mode='fast').adata
     popv.annotation.annotate_data(adata, save_path=None)
-=======
-    adata = _get_test_anndata(mode='inference').adata
-    popv.annotation.annotate_data(
-        adata, save_path="tests/tmp_testing/popv_test_results/")
-
-    adata = _get_test_anndata(mode='fast').adata
-    popv.annotation.annotate_data(
-        adata, save_path="tests/tmp_testing/popv_test_results/")
->>>>>>> 2d29c9a2
 
 
 def test_annotation_no_ontology():
@@ -250,18 +218,5 @@
     adata = _get_test_anndata(cl_obo_folder=False, prediction_mode='inference').adata
     popv.annotation.annotate_data(adata, methods=["svm", "rf"], save_path=None)
 
-<<<<<<< HEAD
     adata = _get_test_anndata(cl_obo_folder=False, prediction_mode='fast').adata
-    popv.annotation.annotate_data(adata, methods=["svm", "rf"], save_path=None)
-=======
-if __name__ == "__main__":
-    test_bbknn()
-    test_onclass()
-    test_rf()
-    test_scanorama()
-    test_scanvi()
-    test_scvi()
-    test_svm()
-    test_annotation()
-    test_annotation_no_ontology()
->>>>>>> 2d29c9a2
+    popv.annotation.annotate_data(adata, methods=["svm", "rf"], save_path=None)