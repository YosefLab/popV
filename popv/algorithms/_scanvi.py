from __future__ import annotations

import logging

import numpy as np
import scanpy as sc
import scvi
import torch

from popv import settings
from popv.algorithms._base_algorithm import BaseAlgorithm


class SCANVI_POPV(BaseAlgorithm):
    """
    Class to compute classifier in scANVI model and predict labels.

    Parameters
    ----------
    batch_key
        Key in obs field of adata for batch information.
    labels_key
        Key in obs field of adata for cell-type information.
    result_key
        Key in obs in which celltype annotation results are stored.
    embedding_key
        Key in obsm in which UMAP embedding of integrated data is stored.
    model_kwargs
        Dictionary to supply non-default values for SCVI model. Options at scvi.model.SCVI
    classifier_kwargs
        Dictionary to supply non-default values for SCANVI classifier.
        Options at classifier_paramerers in scvi.model.SCANVI.from_scvi_model.
    embedding_kwargs
        Dictionary to supply non-default values for UMAP embedding. Options at sc.tl.umap
    train_kwargs
        Dictionary to supply non-default values for training scvi. Options at scvi.model.SCVI.train
    """

    def __init__(
        self,
        batch_key: str | None = "_batch_annotation",
        labels_key: str | None = "_labels_annotation",
<<<<<<< HEAD
=======
        n_epochs_unsupervised: int | None = None,
        n_epochs_semisupervised: int | None = None,
>>>>>>> 2d29c9a2
        save_folder: str | None = None,
        result_key: str | None = "popv_scanvi_prediction",
        embedding_key: str | None = "X_scanvi_umap_popv",
        model_kwargs: dict | None = None,
        classifier_kwargs: dict | None = None,
<<<<<<< HEAD
        embedding_kwargs: dict | None = None,
        train_kwargs: dict | None = None,
    ) -> None:
        super().__init__(
            batch_key=batch_key,
            labels_key=labels_key,
            result_key=result_key,
            embedding_key=embedding_key,
        )
=======
        embedding_dict: dict | None = None,
    ) -> None:
        """
        Class to compute classifier in scANVI model and predict labels.

        Parameters
        ----------
        batch_key
            Key in obs field of adata for batch information.
        labels_key
            Key in obs field of adata for cell-type information.
        n_epochs_unsupervised
            Number of epochs scvi is trained in unsupervised mode.
        n_epochs_semisupervised
            Number of epochs scvi is trained in semisupervised mode.
        result_key
            Key in obs in which celltype annotation results are stored.
        embedding_key
            Key in obsm in which UMAP embedding of integrated data is stored.
        model_kwargs
            Dictionary to supply non-default values for SCVI model. Options at scvi.model.SCVI
        classifier_kwargs
            Dictionary to supply non-default values for SCANVI classifier.
            Options at classifier_paramerers in scvi.model.SCANVI.from_scvi_model.
        embedding_dict
            Dictionary to supply non-default values for UMAP embedding. Options at sc.tl.umap
        """
        self.batch_key = batch_key
        self.labels_key = labels_key
        self.result_key = result_key
        self.embedding_key = embedding_key

        self.n_epochs_unsupervised = n_epochs_unsupervised
        self.n_epochs_semisupervised = n_epochs_semisupervised
>>>>>>> 2d29c9a2
        self.save_folder = save_folder

        if embedding_kwargs is None:
            embedding_kwargs = {}
        if classifier_kwargs is None:
            classifier_kwargs = {}
        if model_kwargs is None:
            model_kwargs = {}
        if train_kwargs is None:
            train_kwargs = {}

        self.model_kwargs = {
            "dropout_rate": 0.05,
            "dispersion": "gene",
            "n_layers": 3,
            "n_latent": 20,
            "gene_likelihood": "nb",
            "use_batch_norm": "none",
            "use_layer_norm": "both",
            "encode_covariates": True,
        }
        if model_kwargs is not None:
            self.model_kwargs.update(model_kwargs)

        self.train_kwargs = {
            "max_epochs": 20,
            "batch_size": 512,
            "n_samples_per_label": 20,
            "train_size": 1.0,
            "accelerator": settings.accelerator,
            "plan_kwargs" : {"n_epochs_kl_warmup": 20}
        }
        self.train_kwargs.update(train_kwargs)
        self.max_epochs = train_kwargs.get("max_epochs", None)

        self.classifier_kwargs = {"n_layers": 3, "dropout_rate": 0.1}
        if classifier_kwargs is not None:
            self.classifier_kwargs.update(classifier_kwargs)

<<<<<<< HEAD
        self.embedding_kwargs = {"min_dist": 0.3}
        self.embedding_kwargs.update(embedding_kwargs)
=======
        self.embedding_dict = {"min_dist": 0.3}
        if embedding_dict is not None:
            self.embedding_dict.update(embedding_dict)
>>>>>>> 2d29c9a2

    def _compute_integration(self, adata):
        logging.info("Integrating data with scANVI")

        # Go through obs field with subsampling information and subsample label information.
        if "subsampled_labels" not in adata.obs.columns:
            adata.obs["subsampled_labels"] = [
                label if subsampled else adata.uns["unknown_celltype_label"]
                for label, subsampled in zip(adata.obs["_labels_annotation"], adata.obs["_ref_subsample"])
            ]
        adata.obs["subsampled_labels"] = adata.obs["subsampled_labels"].astype("category")
        yprior = torch.tensor(
            [
                adata.obs["_labels_annotation"].value_counts()[i] / adata.n_obs
                for i in adata.obs["subsampled_labels"].cat.categories
                if i is not adata.uns["unknown_celltype_label"]
            ]
        )

<<<<<<< HEAD
        if adata.uns["_prediction_mode"] == "retrain":
            if adata.uns["_pretrained_scvi_path"]:
                scvi_model = scvi.model.SCVI.load(
                    adata.uns["_save_path_trained_models"] + "/scvi", adata=adata
                )
=======
        if self.n_epochs_unsupervised is None:
            self.n_epochs_unsupervised = round(min(round((10000 / adata.n_obs) * 200), 200))

        if adata.uns["_prediction_mode"] == "retrain":
            if adata.uns["_pretrained_scvi_path"] is not None:
                scvi_model = scvi.model.SCVI.load(adata.uns["_save_path_trained_models"] + "/scvi", adata=adata)
>>>>>>> 2d29c9a2
            else:
                scvi.model.SCVI.setup_anndata(
                    adata,
                    batch_key=self.batch_key,
                    labels_key="subsampled_labels",
                    layer="scvi_counts",
                )
                scvi_model = scvi.model.SCVI(adata, **self.model_kwargs)
                scvi_model.train(
                    train_size=1.0,
<<<<<<< HEAD
                    max_epochs=min(round((10000 / adata.n_obs) * 200), 200),
                    accelerator=settings.accelerator,
=======
                    max_epochs=self.n_epochs_unsupervised,
                    accelerator=adata.uns["_accelerator"],
                    devices=adata.uns["_devices"],
>>>>>>> 2d29c9a2
                    plan_kwargs={"n_epochs_kl_warmup": 20},
                )

            self.model = scvi.model.SCANVI.from_scvi_model(
                scvi_model,
                unlabeled_category=adata.uns["unknown_celltype_label"],
                classifier_parameters=self.classifier_kwargs,
                y_prior=yprior,
            )
        else:
            query = adata[adata.obs["_dataset"] == "query"].copy()
            self.model = scvi.model.SCANVI.load_query_data(
                query,
                adata.uns["_save_path_trained_models"] + "/scanvi",
                freeze_classifier=True,
            )

        if adata.uns["_prediction_mode"] == "fast":
            if self.max_epochs is None:
                self.train_kwargs.update({"max_epochs": 1})

            self.model.train(
<<<<<<< HEAD
                **self.train_kwargs
=======
                max_epochs=1,
                batch_size=512,
                n_samples_per_label=20,
                train_size=1.0,
                accelerator=adata.uns["_accelerator"],
                devices=adata.uns["_devices"],
                plan_kwargs={"n_steps_kl_warmup": 1},
>>>>>>> 2d29c9a2
            )
        else:
            self.model.train(
<<<<<<< HEAD
                **self.train_kwargs
=======
                max_epochs=self.n_epochs_semisupervised,
                batch_size=512,
                n_samples_per_label=20,
                train_size=1.0,
                accelerator=adata.uns["_accelerator"],
                devices=adata.uns["_devices"],
                plan_kwargs={"n_epochs_kl_warmup": 20},
>>>>>>> 2d29c9a2
            )
        if adata.uns["_prediction_mode"] == "retrain":
            if adata.uns["_save_path_trained_models"]:
                self.model.save(
                    adata.uns["_save_path_trained_models"] + "/scanvi",
                    save_anndata=False,
                    overwrite=True,
                )

<<<<<<< HEAD
    def _predict(self, adata):
        logging.info(
            f'Saving scanvi label prediction to adata.obs["{self.result_key}"]'
        )

        adata.obs[self.result_key] = self.model.predict(adata)
        if self.return_probabilities:
            adata.obs[self.result_key + "_probabilities"] = np.max(
                self.model.predict(adata, soft=True), axis=1
            )

    def _compute_embedding(self, adata):
        if self.compute_embedding:
            logging.info(
                f'Saving UMAP of scanvi results to adata.obs["{self.embedding_key}"]'
            )
            adata.obsm["X_scanvi"] = self.model.get_latent_representation(adata)
            method = 'rapids' if settings.cuml else 'umap'
            sc.pp.neighbors(adata, use_rep="X_scanvi", method=method)
            adata.obsm[self.embedding_key] = sc.tl.umap(
                adata, copy=True, method=method, **self.embedding_kwargs
            ).obsm["X_umap"]
=======
    def predict(self, adata):
        logging.info(f'Saving scanvi label prediction to adata.obs["{self.result_key}"]')

        adata.obs[self.result_key] = self.model.predict(adata)
        if adata.uns["_return_probabilities"]:
            adata.obs[self.result_key + "_probabilities"] = np.max(self.model.predict(adata, soft=True), axis=1)

    def compute_embedding(self, adata):
        if adata.uns["_compute_embedding"]:
            logging.info(f'Saving UMAP of scanvi results to adata.obs["{self.embedding_key}"]')
            adata.obsm["X_scanvi"] = self.model.get_latent_representation(adata)
            sc.pp.neighbors(adata, use_rep="X_scanvi")
            adata.obsm[self.embedding_key] = sc.tl.umap(adata, copy=True, **self.embedding_dict).obsm["X_umap"]
>>>>>>> 2d29c9a2
<|MERGE_RESOLUTION|>--- conflicted
+++ resolved
@@ -40,17 +40,11 @@
         self,
         batch_key: str | None = "_batch_annotation",
         labels_key: str | None = "_labels_annotation",
-<<<<<<< HEAD
-=======
-        n_epochs_unsupervised: int | None = None,
-        n_epochs_semisupervised: int | None = None,
->>>>>>> 2d29c9a2
         save_folder: str | None = None,
         result_key: str | None = "popv_scanvi_prediction",
         embedding_key: str | None = "X_scanvi_umap_popv",
         model_kwargs: dict | None = None,
         classifier_kwargs: dict | None = None,
-<<<<<<< HEAD
         embedding_kwargs: dict | None = None,
         train_kwargs: dict | None = None,
     ) -> None:
@@ -60,42 +54,6 @@
             result_key=result_key,
             embedding_key=embedding_key,
         )
-=======
-        embedding_dict: dict | None = None,
-    ) -> None:
-        """
-        Class to compute classifier in scANVI model and predict labels.
-
-        Parameters
-        ----------
-        batch_key
-            Key in obs field of adata for batch information.
-        labels_key
-            Key in obs field of adata for cell-type information.
-        n_epochs_unsupervised
-            Number of epochs scvi is trained in unsupervised mode.
-        n_epochs_semisupervised
-            Number of epochs scvi is trained in semisupervised mode.
-        result_key
-            Key in obs in which celltype annotation results are stored.
-        embedding_key
-            Key in obsm in which UMAP embedding of integrated data is stored.
-        model_kwargs
-            Dictionary to supply non-default values for SCVI model. Options at scvi.model.SCVI
-        classifier_kwargs
-            Dictionary to supply non-default values for SCANVI classifier.
-            Options at classifier_paramerers in scvi.model.SCANVI.from_scvi_model.
-        embedding_dict
-            Dictionary to supply non-default values for UMAP embedding. Options at sc.tl.umap
-        """
-        self.batch_key = batch_key
-        self.labels_key = labels_key
-        self.result_key = result_key
-        self.embedding_key = embedding_key
-
-        self.n_epochs_unsupervised = n_epochs_unsupervised
-        self.n_epochs_semisupervised = n_epochs_semisupervised
->>>>>>> 2d29c9a2
         self.save_folder = save_folder
 
         if embedding_kwargs is None:
@@ -135,14 +93,8 @@
         if classifier_kwargs is not None:
             self.classifier_kwargs.update(classifier_kwargs)
 
-<<<<<<< HEAD
         self.embedding_kwargs = {"min_dist": 0.3}
         self.embedding_kwargs.update(embedding_kwargs)
-=======
-        self.embedding_dict = {"min_dist": 0.3}
-        if embedding_dict is not None:
-            self.embedding_dict.update(embedding_dict)
->>>>>>> 2d29c9a2
 
     def _compute_integration(self, adata):
         logging.info("Integrating data with scANVI")
@@ -162,20 +114,11 @@
             ]
         )
 
-<<<<<<< HEAD
         if adata.uns["_prediction_mode"] == "retrain":
             if adata.uns["_pretrained_scvi_path"]:
                 scvi_model = scvi.model.SCVI.load(
                     adata.uns["_save_path_trained_models"] + "/scvi", adata=adata
                 )
-=======
-        if self.n_epochs_unsupervised is None:
-            self.n_epochs_unsupervised = round(min(round((10000 / adata.n_obs) * 200), 200))
-
-        if adata.uns["_prediction_mode"] == "retrain":
-            if adata.uns["_pretrained_scvi_path"] is not None:
-                scvi_model = scvi.model.SCVI.load(adata.uns["_save_path_trained_models"] + "/scvi", adata=adata)
->>>>>>> 2d29c9a2
             else:
                 scvi.model.SCVI.setup_anndata(
                     adata,
@@ -186,14 +129,8 @@
                 scvi_model = scvi.model.SCVI(adata, **self.model_kwargs)
                 scvi_model.train(
                     train_size=1.0,
-<<<<<<< HEAD
                     max_epochs=min(round((10000 / adata.n_obs) * 200), 200),
                     accelerator=settings.accelerator,
-=======
-                    max_epochs=self.n_epochs_unsupervised,
-                    accelerator=adata.uns["_accelerator"],
-                    devices=adata.uns["_devices"],
->>>>>>> 2d29c9a2
                     plan_kwargs={"n_epochs_kl_warmup": 20},
                 )
 
@@ -216,31 +153,11 @@
                 self.train_kwargs.update({"max_epochs": 1})
 
             self.model.train(
-<<<<<<< HEAD
                 **self.train_kwargs
-=======
-                max_epochs=1,
-                batch_size=512,
-                n_samples_per_label=20,
-                train_size=1.0,
-                accelerator=adata.uns["_accelerator"],
-                devices=adata.uns["_devices"],
-                plan_kwargs={"n_steps_kl_warmup": 1},
->>>>>>> 2d29c9a2
             )
         else:
             self.model.train(
-<<<<<<< HEAD
                 **self.train_kwargs
-=======
-                max_epochs=self.n_epochs_semisupervised,
-                batch_size=512,
-                n_samples_per_label=20,
-                train_size=1.0,
-                accelerator=adata.uns["_accelerator"],
-                devices=adata.uns["_devices"],
-                plan_kwargs={"n_epochs_kl_warmup": 20},
->>>>>>> 2d29c9a2
             )
         if adata.uns["_prediction_mode"] == "retrain":
             if adata.uns["_save_path_trained_models"]:
@@ -250,7 +167,6 @@
                     overwrite=True,
                 )
 
-<<<<<<< HEAD
     def _predict(self, adata):
         logging.info(
             f'Saving scanvi label prediction to adata.obs["{self.result_key}"]'
@@ -272,19 +188,4 @@
             sc.pp.neighbors(adata, use_rep="X_scanvi", method=method)
             adata.obsm[self.embedding_key] = sc.tl.umap(
                 adata, copy=True, method=method, **self.embedding_kwargs
-            ).obsm["X_umap"]
-=======
-    def predict(self, adata):
-        logging.info(f'Saving scanvi label prediction to adata.obs["{self.result_key}"]')
-
-        adata.obs[self.result_key] = self.model.predict(adata)
-        if adata.uns["_return_probabilities"]:
-            adata.obs[self.result_key + "_probabilities"] = np.max(self.model.predict(adata, soft=True), axis=1)
-
-    def compute_embedding(self, adata):
-        if adata.uns["_compute_embedding"]:
-            logging.info(f'Saving UMAP of scanvi results to adata.obs["{self.embedding_key}"]')
-            adata.obsm["X_scanvi"] = self.model.get_latent_representation(adata)
-            sc.pp.neighbors(adata, use_rep="X_scanvi")
-            adata.obsm[self.embedding_key] = sc.tl.umap(adata, copy=True, **self.embedding_dict).obsm["X_umap"]
->>>>>>> 2d29c9a2
+            ).obsm["X_umap"]