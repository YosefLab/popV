from __future__ import annotations

import logging

import celltypist
import scanpy as sc

from popv import settings
from popv.algorithms._base_algorithm import BaseAlgorithm


class CELLTYPIST(BaseAlgorithm):
    """
    Class to compute Celltypist classifier.

    Parameters
    ----------
    batch_key
        Key in obs field of adata for batch information.
    labels_key
        Key in obs field of adata for cell-type information.
    result_key
        Key in obs in which celltype annotation results are stored.
    method_kwargs
        Additional parameters for celltypist training. Options at celltypist.train
    classifier_dict
        Dictionary to supply non-default values for celltypist annotation. Options at celltypist.annotate
    """

    def __init__(
        self,
        batch_key: str | None = "_batch_annotation",
        labels_key: str | None = "_labels_annotation",
        result_key: str | None = "popv_celltypist_prediction",
        method_kwargs: dict | None = None,
        classifier_dict: dict | None = None,
    ) -> None:
        super().__init__(
            batch_key=batch_key,
            labels_key=labels_key,
            result_key=result_key,
        )

        if classifier_dict is None:
            classifier_dict = {}
        if method_kwargs is None:
            method_kwargs = {}

        self.method_kwargs = {"check_expression": False, "n_jobs": 10, "max_iter": 500}
        if method_kwargs is not None:
            self.method_kwargs.update(method_kwargs)

        self.classifier_dict = {"mode": "best match", "majority_voting": True}
        if classifier_dict is not None:
            self.classifier_dict.update(classifier_dict)

    def _predict(self, adata):
        logging.info(f'Saving celltypist results to adata.obs["{self.result_key}"]')

        flavor = 'rapids' if settings.cuml else 'vtraag'
        method = 'rapids' if settings.cuml else 'umap'
        sc.pp.neighbors(adata, n_neighbors=15, use_rep='X_pca', method=method)
        sc.tl.louvain(adata, resolution=25., key_added='over_clustering', flavor=flavor)

        if adata.uns["_prediction_mode"] == "retrain":
            train_idx = adata.obs["_ref_subsample"]
            print(len(train_idx))
            if len(train_idx) > 100000 and not True: # settings.cuml:
                self.method_kwargs['use_SGD'] = True
                self.method_kwargs['mini_batch'] = True

            train_adata = adata[train_idx].copy()
            model = celltypist.train(train_adata, self.labels_key, use_GPU=settings.cuml, **self.method_kwargs,)

            if adata.uns["_save_path_trained_models"]:
                model.write(adata.uns["_save_path_trained_models"] + "celltypist.pkl")
        if adata.uns["_prediction_mode"] == "fast":
            self.classifier_dict["majority_voting"] = False
        predictions = celltypist.annotate(
            adata,
            model=adata.uns["_save_path_trained_models"] + "celltypist.pkl",
            over_clustering=adata.obs['over_clustering'],
            **self.classifier_dict,
        )
        out_column = (
            "majority_voting"
            if "majority_voting" in predictions.predicted_labels.columns
            else "predicted_labels"
        )

        adata.obs[self.result_key] = predictions.predicted_labels[out_column]
<<<<<<< HEAD
        if self.return_probabilities:
            adata.obs[
                self.result_key + "_probabilities"
            ] = predictions.probability_matrix.max(axis=1).values
=======
        if adata.uns["_return_probabilities"]:
            adata.obs[self.result_key + "_probabilities"] = (
                predictions.probability_matrix.max(axis=1).values
            )

    def compute_embedding(self, adata):
        pass
>>>>>>> b384c9be
<|MERGE_RESOLUTION|>--- conflicted
+++ resolved
@@ -89,17 +89,7 @@
         )
 
         adata.obs[self.result_key] = predictions.predicted_labels[out_column]
-<<<<<<< HEAD
         if self.return_probabilities:
             adata.obs[
                 self.result_key + "_probabilities"
-            ] = predictions.probability_matrix.max(axis=1).values
-=======
-        if adata.uns["_return_probabilities"]:
-            adata.obs[self.result_key + "_probabilities"] = (
-                predictions.probability_matrix.max(axis=1).values
-            )
-
-    def compute_embedding(self, adata):
-        pass
->>>>>>> b384c9be
+            ] = predictions.probability_matrix.max(axis=1).values