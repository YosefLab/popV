from __future__ import annotations

import logging

import numpy as np
import scanpy as sc
import scvi
import torch

from popv import settings
from popv.algorithms._base_algorithm import BaseAlgorithm


class SCANVI_POPV(BaseAlgorithm):
    """
    Class to compute classifier in scANVI model and predict labels.

    Parameters
    ----------
    batch_key
        Key in obs field of adata for batch information.
    labels_key
        Key in obs field of adata for cell-type information.
    result_key
        Key in obs in which celltype annotation results are stored.
    embedding_key
        Key in obsm in which UMAP embedding of integrated data is stored.
    model_kwargs
        Dictionary to supply non-default values for SCVI model. Options at scvi.model.SCVI
    classifier_kwargs
        Dictionary to supply non-default values for SCANVI classifier.
        Options at classifier_paramerers in scvi.model.SCANVI.from_scvi_model.
    embedding_kwargs
        Dictionary to supply non-default values for UMAP embedding. Options at sc.tl.umap
    train_kwargs
        Dictionary to supply non-default values for training scvi. Options at scvi.model.SCVI.train
    """

    def __init__(
        self,
        batch_key: str | None = "_batch_annotation",
        labels_key: str | None = "_labels_annotation",
        save_folder: str | None = None,
        result_key: str | None = "popv_scanvi_prediction",
        embedding_key: str | None = "X_scanvi_umap_popv",
        model_kwargs: dict | None = None,
        classifier_kwargs: dict | None = None,
        embedding_kwargs: dict | None = None,
        train_kwargs: dict | None = None,
    ) -> None:
        super().__init__(
            batch_key=batch_key,
            labels_key=labels_key,
            result_key=result_key,
            embedding_key=embedding_key,
        )
        self.save_folder = save_folder

        if embedding_kwargs is None:
            embedding_kwargs = {}
        if classifier_kwargs is None:
            classifier_kwargs = {}
        if model_kwargs is None:
            model_kwargs = {}
        if train_kwargs is None:
            train_kwargs = {}

        self.model_kwargs = {
            "dropout_rate": 0.05,
            "dispersion": "gene",
            "n_layers": 3,
            "n_latent": 20,
            "gene_likelihood": "nb",
            "use_batch_norm": "none",
            "use_layer_norm": "both",
            "encode_covariates": True,
        }
        if model_kwargs is not None:
            self.model_kwargs.update(model_kwargs)

        self.train_kwargs = {
            "max_epochs": 20,
            "batch_size": 512,
            "n_samples_per_label": 20,
            "train_size": 1.0,
            "accelerator": settings.accelerator,
            "plan_kwargs" : {"n_epochs_kl_warmup": 20}
        }
        self.train_kwargs.update(train_kwargs)
        self.max_epochs = train_kwargs.get("max_epochs", None)

        self.classifier_kwargs = {"n_layers": 3, "dropout_rate": 0.1}
        if classifier_kwargs is not None:
            self.classifier_kwargs.update(classifier_kwargs)

        self.embedding_kwargs = {"min_dist": 0.3}
        self.embedding_kwargs.update(embedding_kwargs)

    def _compute_integration(self, adata):
        logging.info("Integrating data with scANVI")

        # Go through obs field with subsampling information and subsample label information.
        if "subsampled_labels" not in adata.obs.columns:
            adata.obs["subsampled_labels"] = [
                label if subsampled else adata.uns["unknown_celltype_label"]
                for label, subsampled in zip(
                    adata.obs["_labels_annotation"], adata.obs["_ref_subsample"]
                )
            ]
        adata.obs["subsampled_labels"] = adata.obs["subsampled_labels"].astype(
            "category"
        )
        yprior = torch.tensor(
            [
                adata.obs["_labels_annotation"].value_counts()[i] / adata.n_obs
                for i in adata.obs["subsampled_labels"].cat.categories
                if i is not adata.uns["unknown_celltype_label"]
            ]
        )

<<<<<<< HEAD
        if adata.uns["_prediction_mode"] == "retrain":
            if adata.uns["_pretrained_scvi_path"]:
=======
        if self.n_epochs_unsupervised is None:
            self.n_epochs_unsupervised = round(
                min(round((10000 / adata.n_obs) * 200), 200)
            )

        if adata.uns["_prediction_mode"] == "retrain":
            if adata.uns["_pretrained_scvi_path"] is not None:
>>>>>>> bc8b4559
                scvi_model = scvi.model.SCVI.load(
                    adata.uns["_save_path_trained_models"] + "/scvi", adata=adata
                )
            else:
                scvi.model.SCVI.setup_anndata(
                    adata,
                    batch_key=self.batch_key,
                    labels_key="subsampled_labels",
                    layer="scvi_counts",
                )
                scvi_model = scvi.model.SCVI(adata, **self.model_kwargs)
                scvi_model.train(
                    train_size=1.0,
                    max_epochs=min(round((10000 / adata.n_obs) * 200), 200),
                    accelerator=settings.accelerator,
                    plan_kwargs={"n_epochs_kl_warmup": 20},
                )

            self.model = scvi.model.SCANVI.from_scvi_model(
                scvi_model,
                unlabeled_category=adata.uns["unknown_celltype_label"],
                classifier_parameters=self.classifier_kwargs,
                y_prior=yprior,
            )
        else:
            query = adata[adata.obs["_dataset"] == "query"].copy()
            self.model = scvi.model.SCANVI.load_query_data(
                query,
                adata.uns["_save_path_trained_models"] + "/scanvi",
                freeze_classifier=True,
            )

        if adata.uns["_prediction_mode"] == "fast":
            if self.max_epochs is None:
                self.train_kwargs.update({"max_epochs": 1})

            self.model.train(
                **self.train_kwargs
            )
        else:
            self.model.train(
                **self.train_kwargs
            )
        if adata.uns["_prediction_mode"] == "retrain":
            if adata.uns["_save_path_trained_models"]:
                self.model.save(
                    adata.uns["_save_path_trained_models"] + "/scanvi",
                    save_anndata=False,
                    overwrite=True,
                )

<<<<<<< HEAD
    def _predict(self, adata):
=======
    def predict(self, adata):
>>>>>>> bc8b4559
        logging.info(
            f'Saving scanvi label prediction to adata.obs["{self.result_key}"]'
        )

        adata.obs[self.result_key] = self.model.predict(adata)
<<<<<<< HEAD
        if self.return_probabilities:
=======
        if adata.uns["_return_probabilities"]:
>>>>>>> bc8b4559
            adata.obs[self.result_key + "_probabilities"] = np.max(
                self.model.predict(adata, soft=True), axis=1
            )

<<<<<<< HEAD
    def _compute_embedding(self, adata):
        if self.compute_embedding:
=======
    def compute_embedding(self, adata):
        if adata.uns["_compute_embedding"]:
>>>>>>> bc8b4559
            logging.info(
                f'Saving UMAP of scanvi results to adata.obs["{self.embedding_key}"]'
            )
            adata.obsm["X_scanvi"] = self.model.get_latent_representation(adata)
<<<<<<< HEAD
            method = 'rapids' if settings.cuml else 'umap'
            sc.pp.neighbors(adata, use_rep="X_scanvi", method=method)
            adata.obsm[self.embedding_key] = sc.tl.umap(
                adata, copy=True, method=method, **self.embedding_kwargs
=======
            sc.pp.neighbors(adata, use_rep="X_scanvi")
            adata.obsm[self.embedding_key] = sc.tl.umap(
                adata, copy=True, **self.embedding_dict
>>>>>>> bc8b4559
            ).obsm["X_umap"]<|MERGE_RESOLUTION|>--- conflicted
+++ resolved
@@ -118,18 +118,8 @@
             ]
         )
 
-<<<<<<< HEAD
         if adata.uns["_prediction_mode"] == "retrain":
             if adata.uns["_pretrained_scvi_path"]:
-=======
-        if self.n_epochs_unsupervised is None:
-            self.n_epochs_unsupervised = round(
-                min(round((10000 / adata.n_obs) * 200), 200)
-            )
-
-        if adata.uns["_prediction_mode"] == "retrain":
-            if adata.uns["_pretrained_scvi_path"] is not None:
->>>>>>> bc8b4559
                 scvi_model = scvi.model.SCVI.load(
                     adata.uns["_save_path_trained_models"] + "/scvi", adata=adata
                 )
@@ -181,44 +171,25 @@
                     overwrite=True,
                 )
 
-<<<<<<< HEAD
     def _predict(self, adata):
-=======
-    def predict(self, adata):
->>>>>>> bc8b4559
         logging.info(
             f'Saving scanvi label prediction to adata.obs["{self.result_key}"]'
         )
 
         adata.obs[self.result_key] = self.model.predict(adata)
-<<<<<<< HEAD
         if self.return_probabilities:
-=======
-        if adata.uns["_return_probabilities"]:
->>>>>>> bc8b4559
             adata.obs[self.result_key + "_probabilities"] = np.max(
                 self.model.predict(adata, soft=True), axis=1
             )
 
-<<<<<<< HEAD
     def _compute_embedding(self, adata):
         if self.compute_embedding:
-=======
-    def compute_embedding(self, adata):
-        if adata.uns["_compute_embedding"]:
->>>>>>> bc8b4559
             logging.info(
                 f'Saving UMAP of scanvi results to adata.obs["{self.embedding_key}"]'
             )
             adata.obsm["X_scanvi"] = self.model.get_latent_representation(adata)
-<<<<<<< HEAD
             method = 'rapids' if settings.cuml else 'umap'
             sc.pp.neighbors(adata, use_rep="X_scanvi", method=method)
             adata.obsm[self.embedding_key] = sc.tl.umap(
                 adata, copy=True, method=method, **self.embedding_kwargs
-=======
-            sc.pp.neighbors(adata, use_rep="X_scanvi")
-            adata.obsm[self.embedding_key] = sc.tl.umap(
-                adata, copy=True, **self.embedding_dict
->>>>>>> bc8b4559
             ).obsm["X_umap"]