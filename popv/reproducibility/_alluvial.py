--- conflicted
+++ resolved
@@ -83,16 +83,9 @@
 
     def read_input_from_list(self):
         data_table = np.array(self.input)
-<<<<<<< HEAD
         assert (
             len(set(data_table[:, 0]).intersection(set(data_table[:, 1]))) == 0
         ), "Column a and b have intersecting elements, this is not supported."
-=======
-        if len(set(data_table[:, 0]).intersection(set(data_table[:, 1]))) > 0:
-            raise ValueError(
-                "Column a and b have intersecting elements, this is not supported."
-            )
->>>>>>> 71cf6adc
         data_dic = defaultdict(Counter)
         for line in data_table:
             data_dic[line[0]][line[1]] += 1
